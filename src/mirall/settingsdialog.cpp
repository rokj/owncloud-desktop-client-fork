/*
 * Copyright (C) by Daniel Molkentin <danimo@owncloud.com>
 *
 * This program is free software; you can redistribute it and/or modify
 * it under the terms of the GNU General Public License as published by
 * the Free Software Foundation; version 2 of the License.
 *
 * This program is distributed in the hope that it will be useful, but
 * WITHOUT ANY WARRANTY; without even the implied warranty of MERCHANTABILITY
 * or FITNESS FOR A PARTICULAR PURPOSE. See the GNU General Public License
 * for more details.
 */

#include "settingsdialog.h"
#include "ui_settingsdialog.h"

#include "mirall/folderman.h"
#include "mirall/theme.h"
#include "mirall/generalsettings.h"
#include "mirall/networksettings.h"
#include "mirall/accountsettings.h"
#include "mirall/application.h"
#include "mirall/mirallconfigfile.h"
#include "mirall/progressdispatcher.h"

#include <QLabel>
#include <QStandardItemModel>
#include <QPushButton>
#include <QDebug>
#include <QSettings>

namespace Mirall {

QIcon createDummy() {
    QIcon icon;
    QPixmap p(32,32);
    p.fill(Qt::transparent);
    icon.addPixmap(p);
    return icon;
}

SettingsDialog::SettingsDialog(Application *app, QWidget *parent) :
    QDialog(parent),
    _ui(new Ui::SettingsDialog)
{
    _ui->setupUi(this);
    setObjectName("Settings"); // required as group for saveGeometry call

    setWindowTitle(tr("%1").arg(Theme::instance()->appNameGUI()));

    _accountSettings = new AccountSettings(this);
    addAccount(tr("Account"), _accountSettings);
    slotUpdateAccountState();

    QIcon generalIcon(QLatin1String(":/mirall/resources/settings.png"));
    QListWidgetItem *general = new QListWidgetItem(generalIcon, tr("General"), _ui->labelWidget);
    general->setSizeHint(QSize(0, 32));
    _ui->labelWidget->addItem(general);
    GeneralSettings *generalSettings = new GeneralSettings;
    _ui->stack->addWidget(generalSettings);

    QIcon networkIcon(QLatin1String(":/mirall/resources/network.png"));
    QListWidgetItem *network = new QListWidgetItem(networkIcon, tr("Network"), _ui->labelWidget);
    network->setSizeHint(QSize(0, 32));
    _ui->labelWidget->addItem(network);
    NetworkSettings *networkSettings = new NetworkSettings;
    _ui->stack->addWidget(networkSettings);
    connect(networkSettings, SIGNAL(proxySettingsChanged()), app, SLOT(slotSetupProxy()));

    //connect(generalSettings, SIGNAL(resizeToSizeHint()), SLOT(resizeToSizeHint()));

    connect( app, SIGNAL(folderStateChanged(Folder*)), _accountSettings, SLOT(slotUpdateFolderState(Folder*)));
    connect( app, SIGNAL(folderStateChanged(Folder*)), SLOT(slotUpdateAccountState()));

    connect( _accountSettings, SIGNAL(folderChanged()), app, SLOT(slotFoldersChanged()));
    connect( _accountSettings, SIGNAL(openFolderAlias(const QString&)),
             app, SLOT(slotFolderOpenAction(QString)));
    connect( _accountSettings, SIGNAL(openProgressDialog()), app, SLOT(slotItemProgressDialog()));

    connect( ProgressDispatcher::instance(), SIGNAL(progressInfo(QString, Progress::Info)),
             _accountSettings, SLOT(slotSetProgress(QString, Progress::Info)) );
    connect( ProgressDispatcher::instance(), SIGNAL(progressSyncProblem(QString,Progress::SyncProblem)),
             _accountSettings, SLOT(slotProgressProblem(QString,Progress::SyncProblem)) );

    _ui->labelWidget->setCurrentRow(_ui->labelWidget->row(_accountItem));

    connect(_ui->labelWidget, SIGNAL(currentRowChanged(int)),
            _ui->stack, SLOT(setCurrentIndex(int)));

    QPushButton *closeButton = _ui->buttonBox->button(QDialogButtonBox::Close);
    connect(closeButton, SIGNAL(pressed()), SLOT(accept()));

    QAction *showLogWindow = new QAction(this);
    showLogWindow->setShortcut(QKeySequence("F12"));
    connect(showLogWindow, SIGNAL(triggered()), app, SLOT(slotOpenLogBrowser()));
    addAction(showLogWindow);

    int iconSize = 32;
    QListWidget *listWidget = _ui->labelWidget;
    int spacing = 20;
    // reverse at least ~8 characters
    int effectiveWidth = fontMetrics().averageCharWidth() * 8 + iconSize + spacing;
    // less than ~16 characters, elide otherwise
    int maxWidth = fontMetrics().averageCharWidth() * 16 + iconSize + spacing;
    for (int i = 0; i < listWidget->count(); i++) {
        QListWidgetItem *item = listWidget->item(i);
        QFontMetrics fm(item->font());
        int curWidth = fm.width(item->text()) + iconSize + spacing;
        effectiveWidth = qMax(curWidth, effectiveWidth);
        if (curWidth > maxWidth) item->setToolTip(item->text());
    }
    effectiveWidth = qMin(effectiveWidth, maxWidth);
    listWidget->setFixedWidth(effectiveWidth);

    MirallConfigFile cfg;
    cfg.restoreGeometry(this);
}

SettingsDialog::~SettingsDialog()
{
    delete _ui;
}

void SettingsDialog::addAccount(const QString &title, QWidget *widget)
{
    _accountItem = new QListWidgetItem(Theme::instance()->syncStateIcon(SyncResult::Undefined, true), title);
    _accountItem->setSizeHint(QSize(0, 32));
    _ui->labelWidget->addItem(_accountItem);
    _ui->stack->addWidget(widget);

}

void SettingsDialog::slotUpdateAccountState()
{
    FolderMan *folderMan = FolderMan::instance();
    SyncResult state = folderMan->accountStatus(folderMan->map().values());
    _accountItem->setIcon(Theme::instance()->syncStateIcon(state.status()));
}

void SettingsDialog::setGeneralErrors(const QStringList &errors)
{
    _accountSettings->setGeneralErrors(errors);
}

<<<<<<< HEAD
=======

// close event is not being called here
void SettingsDialog::reject() {
    MirallConfigFile cfg;
    cfg.saveGeometry(this);
    QDialog::reject();
}

void SettingsDialog::accept() {
    MirallConfigFile cfg;
    cfg.saveGeometry(this);
    QDialog::accept();
}

>>>>>>> c45d55b9
} // namespace Mirall<|MERGE_RESOLUTION|>--- conflicted
+++ resolved
@@ -142,9 +142,6 @@
     _accountSettings->setGeneralErrors(errors);
 }
 
-<<<<<<< HEAD
-=======
-
 // close event is not being called here
 void SettingsDialog::reject() {
     MirallConfigFile cfg;
@@ -158,5 +155,4 @@
     QDialog::accept();
 }
 
->>>>>>> c45d55b9
 } // namespace Mirall