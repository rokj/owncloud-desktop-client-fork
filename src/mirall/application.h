--- conflicted
+++ resolved
@@ -99,14 +99,8 @@
 
     Theme *_theme;
 
-<<<<<<< HEAD
     bool _helpOnly;
-=======
-    QString _logFile;
-    QString _logDirectory;
-    QStringList _startupFail;
     bool _startupNetworkError;
->>>>>>> 10fba886
 
     // options from command line:
     bool _showLogWindow;
@@ -115,7 +109,7 @@
     int     _logExpire;
     bool    _logFlush;
 
-
+    friend class ownCloudGui; // for _startupNetworkError
 };
 
 } // namespace Mirall
