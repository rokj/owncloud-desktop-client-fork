/*
 * Copyright (C) by Olivier Goffart <ogoffart@owncloud.com>
 * Copyright (C) by Klaas Freitag <freitag@owncloud.com>
 *
 * This program is free software; you can redistribute it and/or modify
 * it under the terms of the GNU General Public License as published by
 * the Free Software Foundation; either version 2 of the License, or
 * (at your option) any later version.
 *
 * This program is distributed in the hope that it will be useful, but
 * WITHOUT ANY WARRANTY; without even the implied warranty of MERCHANTABILITY
 * or FITNESS FOR A PARTICULAR PURPOSE. See the GNU General Public License
 * for more details.
 */

#pragma once

#include "propagatorjobs.h"

namespace Mirall {

class PropagateUploadFileLegacy: public PropagateNeonJob {
    Q_OBJECT
public:
    explicit PropagateUploadFileLegacy(OwncloudPropagator* propagator,const SyncFileItem& item)
        : PropagateNeonJob(propagator, item)
        , _chunked_done(0), _chunked_total_size(0), _previousFileSize(0) {}
    void start() Q_DECL_OVERRIDE;
private:
    // Log callback for httpbf
    static void _log_callback(const char *func, const char *text, void*)
    {
        qDebug() << "  " << func << text;
    }

    // abort callback for httpbf
    static int _user_want_abort(void *userData)
    {
        return  static_cast<PropagateUploadFileLegacy *>(userData)->_propagator->_abortRequested.fetchAndAddRelaxed(0);
    }

    // callback from httpbf when a chunk is finished
    static void chunk_finished_cb(hbf_transfer_s *trans, int chunk, void* userdata);
    static void notify_status_cb(void* userdata, ne_session_status status,
                                    const ne_session_status_info* info);

    qint64 _chunked_done; // amount of bytes already sent with the previous chunks
    qint64 _chunked_total_size; // total size of the whole file
    qint64 _previousFileSize;   // In case the file size has changed during upload, this is the previous one.
};

class PropagateDownloadFileLegacy: public PropagateNeonJob {
    Q_OBJECT
public:
    explicit PropagateDownloadFileLegacy(OwncloudPropagator* propagator,const SyncFileItem& item)
<<<<<<< HEAD
        : PropagateNeonJob(propagator, item), _file(0) {}
    void start() Q_DECL_OVERRIDE;
=======
        : PropagateNeonJob(propagator, item), _file(0), _resumeStart(0) {}
    void start();
>>>>>>> 81d78673
private:
    QFile *_file;
    QScopedPointer<ne_decompress, ScopedPointerHelpers> _decompress;
    QString errorString;
    QByteArray _expectedEtagForResume;
    quint64 _resumeStart;

    static int do_not_accept (void *userdata, ne_request *req, const ne_status *st)
    {
        Q_UNUSED(userdata); Q_UNUSED(req); Q_UNUSED(st);
        return 0; // ignore this response
    }

    static int do_not_download_content_reader(void *userdata, const char *buf, size_t len)
    {
        Q_UNUSED(userdata); Q_UNUSED(buf); Q_UNUSED(len);
        return NE_ERROR;
    }

    // neon hooks:
    static int content_reader(void *userdata, const char *buf, size_t len);
    static void install_content_reader( ne_request *req, void *userdata, const ne_status *status );
    static void notify_status_cb(void* userdata, ne_session_status status,
                                    const ne_session_status_info* info);

    /** To be called from install_content_reader if we want to abort the transfer */
    void abortTransfer(ne_request *req, const QString &error);
};

}<|MERGE_RESOLUTION|>--- conflicted
+++ resolved
@@ -53,13 +53,8 @@
     Q_OBJECT
 public:
     explicit PropagateDownloadFileLegacy(OwncloudPropagator* propagator,const SyncFileItem& item)
-<<<<<<< HEAD
-        : PropagateNeonJob(propagator, item), _file(0) {}
+        : PropagateNeonJob(propagator, item), _file(0), _resumeStart(0) {}
     void start() Q_DECL_OVERRIDE;
-=======
-        : PropagateNeonJob(propagator, item), _file(0), _resumeStart(0) {}
-    void start();
->>>>>>> 81d78673
 private:
     QFile *_file;
     QScopedPointer<ne_decompress, ScopedPointerHelpers> _decompress;
