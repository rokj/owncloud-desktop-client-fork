--- conflicted
+++ resolved
@@ -239,11 +239,7 @@
         } else if (property == "dDC") {
             result.directDownloadCookies = value;
         } else if (property == "permissions") {
-<<<<<<< HEAD
-            result.remotePerm = RemotePermissions(value);
-=======
-            file_stat->remotePerm = RemotePermissions::fromServerString(value);
->>>>>>> 27939308
+            result.remotePerm = RemotePermissions::fromServerString(value);
         } else if (property == "checksums") {
             result.checksumHeader = findBestChecksum(value.toUtf8());
         } else if (property == "share-types" && !value.isEmpty()) {
@@ -280,33 +276,17 @@
         }
     } else {
 
-<<<<<<< HEAD
         RemoteInfo result;
         int slash = file.lastIndexOf('/');
         result.name = file.mid(slash + 1);
         result.size = -1;
-        result.modtime = -1;
         propertyMapToFileStat(map, result);
         if (result.isDirectory)
             result.size = 0;
         if (result.size == -1
-            || result.modtime == -1
             || result.remotePerm.isNull()
             || result.etag.isEmpty()
             || result.fileId.isEmpty()) {
-=======
-        std::unique_ptr<csync_file_stat_t> file_stat(new csync_file_stat_t);
-        file_stat->path = file.toUtf8();
-        file_stat->size = -1;
-        propertyMapToFileStat(map, file_stat.get());
-        if (file_stat->type == ItemTypeDirectory)
-            file_stat->size = 0;
-        if (file_stat->type == ItemTypeSkip
-            || file_stat->size == -1
-            || file_stat->remotePerm.isNull()
-            || file_stat->etag.isEmpty()
-            || file_stat->file_id.isEmpty()) {
->>>>>>> 27939308
             _error = tr("The server file discovery reply is missing data.");
             qCWarning(lcDiscovery)
                 << "Missing properties:" << file << result.isDirectory << result.size
