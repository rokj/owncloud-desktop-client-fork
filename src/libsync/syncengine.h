--- conflicted
+++ resolved
@@ -177,12 +177,8 @@
     void slotItemCompleted(const SyncFileItemPtr &item);
     void slotFinished(bool success);
     void slotProgress(const SyncFileItem &item, quint64 curent);
-<<<<<<< HEAD
+    void updateFileTotal(const SyncFileItem &item, quint64 newSize);
     void slotDiscoveryJobFinished();
-=======
-    void updateFileTotal(const SyncFileItem &item, quint64 newSize);
-    void slotDiscoveryJobFinished(int updateResult);
->>>>>>> 319472e1
     void slotCleanPollsJobAborted(const QString &error);
 
     /** Records that a file was touched by a job. */
