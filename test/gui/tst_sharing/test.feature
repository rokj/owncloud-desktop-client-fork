--- conflicted
+++ resolved
@@ -386,11 +386,7 @@
         Then as user "Alice" the file "textfile0.txt" should have a public link on the server
         And the public should be able to download the file "textfile0.txt" with password "password1234" from the last created public link by "Alice" on the server
 
-<<<<<<< HEAD
-
-=======
     @skip @issue-9430
->>>>>>> 9087b9fa
     Scenario: simple sharing of a file by public link with password and expiration date
         Given user "Alice" has set up a client with default settings
         And user "Alice" has uploaded file with content "ownCloud test text file" to "/textfile.txt" on the server
