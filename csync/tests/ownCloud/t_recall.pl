--- conflicted
+++ resolved
@@ -70,13 +70,10 @@
 assert( -e glob(localDir().'dir/file2.dat' ) );
 assert( -e glob(localDir().'dir/file3.dat' ) );
 
-<<<<<<< HEAD
-=======
 assert( !-e glob(localDir().'nonexistant*' ) );
 assert( !-e glob('/tmp/t_recall/file4_.sys.admin#recall#-*.dat' ) );
 assert( -e glob('/tmp/t_recall/file4.dat' ) );
 
->>>>>>> 46d934bd
 #Remove the recall file
 unlink(localDir() . ".sys.admin#recall#");
 
