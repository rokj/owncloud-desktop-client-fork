#!/usr/bin/perl
#
# Test script for the ownCloud module of csync.
# This script requires a running ownCloud instance accessible via HTTP.
# It does quite some fancy tests and asserts the results.
#
# Copyright (C) by Klaas Freitag <freitag@owncloud.com>
#

use lib ".";

use Carp::Assert;
use Data::Dumper;
use HTTP::DAV;
use File::Copy;
use File::Glob ':glob';

use strict;

print "Hello, this is t1, a tester for csync with ownCloud.\n";

#
# Adjust data as needed here or better us a t1.cfg file with the following
# content:
#  user   => "joe",
#  passwd => "XXXXXX",
#  url    => "http://localhost/oc/files/webdav.php"

my $owncloud = "http://localhost/oc/files/webdav.php/";
my $user = "joe";
my $passwd = 'XXXXX'; # Mind to be secure.

if( -r "./t1.cfg" ) {
    my %config = do 't1.cfg';
    warn "Could not parse t1.cfg: $!\n" unless %config;
    warn "Could not do t1.cfg: $@\n" if $@;

    $user   = $config{user} if( $config{user} );
    $passwd = $config{passwd} if( $config{passwd} );
    $owncloud = $config{url}  if( $config{url} );
    print "Read t1.cfg\n";
}

$owncloud .= "/" unless( $owncloud =~ /\/$/ );


print "Connecting to ownCloud at ". $owncloud ."\n";


sub remoteDir( $$ )
{
    my ($d, $dir) = @_;

    my $url = $owncloud . $dir ;

    $d->open( $owncloud );
    print $d->message . "\n";

    my $re = $d->mkcol( $url );
    if( $re == 0 ) {
	print "Failed to create directory <$url>: $re\n";
	exit 1;
    }
    $d->open( $url );
    return $re;
}

sub createLocalDir( $  )
{
    my ($dir) = (@_);

    mkdir( $dir, 0777 );
}

sub remoteCleanup( $;$ )
{
    my ($d, $dir) = @_;

    $dir = "t1" unless $dir;
    my $url = $owncloud . $dir;
    $d->open( -url => $owncloud );

    print "Cleaning Remote!\n";

    my $re = $d->delete( $dir );

    if( $re == 0 ) {
	print "Failed to clenup directory <$dir>\n";
    }
    return $re;
}

sub localCleanup( $ )
{
    my ($dir) = @_;
    # don't play child games here:
    system( "rm -rf $dir" );
}

sub csync( $$ )
{
    my ($local, $remote) = @_;

    my $ld_libpath = "/home/kf/owncloud.com/buildcsync/modules";
    my $csync = "/home/kf/owncloud.com/buildcsync/client/ocsync";

    my $url = $owncloud;
    $url =~ s#^http://##;    # Remove the leading http://
    $url = "owncloud://$user:$passwd@". $url . $remote;
    print "CSync URL: $url\n";

<<<<<<< HEAD
    my $cmd = "LD_LIBRARY_PATH=$ld_libpath $csync $local $url";
=======
    my $cmd = "LD_LIBRARY_PATH=$ld_libpath $csync --debug-level=11 $local $url";
>>>>>>> 867595e1
    print "Starting: $cmd\n";

    system( $cmd ) == 0 or die("CSync died!\n");
}

#
# Check local directories if they have the same content.
#
sub assertLocalDirs( $$ )
{
    my ($dir1, $dir2) = @_;
    print "Asserting $dir1 <-> $dir2\n";

    opendir(my $dh, $dir1 ) || die;
    while(readdir $dh) {
	assert( -e "$dir2/$_" );

	my $s1 = -s "$dir1/$_";
	my $s2 = -s "$dir2/$_";
	assert( $s1 == $s2 );
    }
    closedir $dh;
}

#
# Check if a local and a remote dir have the same content
#
sub assertLocalAndRemoteDir( $$$ )
{
    my ($d, $local, $remote) = @_;
    my %seen;

    if( my $r = $d->propfind( -url => $owncloud . $remote, -depth => 1 ) ) {
	if( $r->is_collection ) {
	    print "\nXX" . $r->get_resourcelist->as_string ."\n";

	    foreach my $res ( $r->get_resourcelist->get_resources() ) {
		print "Checking " . $res-> get_uri()->as_string ."\n";
		my $filename = $res->get_property("rel_uri");
		# check if the file exists.
		assert( -e "$local/$filename" );

		# check for equal mod times
		my $remoteModTime = $res->get_property( "lastmodifiedepoch" ) ;
		my @info = stat( "$local/$filename" );
		my $localModTime = $info[9];
<<<<<<< HEAD
		assert( abs($remoteModTime - $localModTime) < 5, "Modfied-Times differ: remote: $remoteModTime <-> local: $localModTime" );
=======
		assert( abs($remoteModTime - $localModTime) < 5, "Modfied-Times differ for $filename: remote: $remoteModTime <-> local: $localModTime" );
>>>>>>> 867595e1

		# check for the same file size
		my $localSize = $info[7];
		my $remoteSize = $res->get_property( "getcontentlength" );
<<<<<<< HEAD
		if( $remoteSize ) { # directories do not have a contentlength
		  print "Local versus Remote size: $localSize <-> $remoteSize\n";
		  assert( $localSize == $remoteSize );
=======
		if( $remoteSize ) { # Directories have no contentlength
		  assert( $localSize == $remoteSize, "Local size <$localSize> different from remote size <$remoteSize>" );
>>>>>>> 867595e1
		}

		# remember the files seen on the server.
		$seen{$filename} = 1;
            }
	}
	# Now loop over the local directory content and check if all files in the dir
	# were seen on the server.
<<<<<<< HEAD
=======

        print "\n* Cross checking with local dir: \n";
>>>>>>> 867595e1

        print "\n* Cross checking with local dir: \n";
	print Dumper( %seen );
	opendir(my $dh, $local ) || die;
	while( readdir $dh ) {
	    next if( /^\.+$/ );
	    assert( -e "$local/$_" );
<<<<<<< HEAD
	    my $f = $seen{$_} || $seen{$_ . "/"};
	    assert( $f == 1, "Filename only local, but not remote: <$_>\n" );
=======
	    my $isHere = (exists $seen{$_} || exists $seen{$_ . "/"});
	    assert( $isHere, "Filename only local, but not remote: $_\n" );
>>>>>>> 867595e1
	}
    closedir $dh;

    }

}

sub glob_put( $$$ )
{
    my( $d, $globber, $target ) = @_;

    $d->open( $target );

    my @puts = bsd_glob( $globber );
    foreach my $lfile( @puts ) {
        if( $lfile =~ /.*\/(.+)$/g ) {
	    my $rfile = $1;
	    my $puturl = "$target"."$rfile";
	    print "   *** Putting $lfile to $puturl\n";
	    if( ! $d->put( -local=>$lfile, -url=> $puturl ) ) {
	      print "   ### FAILED to put: ". $d->message . '\n';
	    }
	}
    }
}
# ====================================================================

my $d = HTTP::DAV->new();

$d->credentials( -url=> $owncloud, -realm=>"ownCloud",
                 -user=> $user,
                 -pass=> $passwd );
# $d->DebugLevel(3);

my $remoteDir = sprintf( "t1-%#.3o/", rand(1000) );
print "Working in remote dir $remoteDir\n";

remoteDir( $d, $remoteDir );

# $d->open("localhost/oc/files/webdav.php/t1");
print "Copy some files to the remote location\n";
remoteDir( $d, $remoteDir . "remoteToLocal1" );
remoteDir( $d, $remoteDir . "remoteToLocal1/rtl1");
remoteDir( $d, $remoteDir . "remoteToLocal1/rtl1/rtl11");
remoteDir( $d, $remoteDir . "remoteToLocal1/rtl2");

# put some files remote.
glob_put( $d, 'toremote1/*', $owncloud . $remoteDir . "remoteToLocal1/" );
glob_put( $d, 'toremote1/rtl1/*', $owncloud . $remoteDir . "remoteToLocal1/rtl1/" );
glob_put( $d, 'toremote1/rtl1/rtl11/*', $owncloud . $remoteDir . "remoteToLocal1/rtl1/rtl11/" );
glob_put( $d, 'toremote1/rtl2/*', $owncloud . $remoteDir . "remoteToLocal1/rtl2/" );

my $localDir = "./t1";

print "Create the local sync dir $localDir\n";
createLocalDir( $localDir );

# call csync, sync local t1 to remote t1
csync( $localDir, $remoteDir );

# Check if the files from toremote1 are now in t1/remoteToLocal1
# they should have taken the way via the ownCloud.
print "Assert the local file copy\n";
assertLocalDirs( "./toremote1", "$localDir/remoteToLocal1" );

# Check if the synced files from ownCloud have the same timestamp as the local ones.
print "\nNow assert remote 'toremote1' with local \"$localDir/remoteToLocal1\" :\n";
assertLocalAndRemoteDir( $d, "$localDir/remoteToLocal1", $remoteDir . "remoteToLocal1" );

# remove a local file.
print "\nRemove a local file\n";
unlink( "$localDir/remoteToLocal1/kernelcrash.txt" );
csync( $localDir, $remoteDir );
assertLocalAndRemoteDir( $d, "$localDir/remoteToLocal1", $remoteDir . "remoteToLocal1" );

# add local files to a new dir1
print "\nAdd some more files to local:\n";
my $locDir = $localDir . "/fromLocal1";

mkdir( $locDir );
assert( -d $locDir );
foreach my $file ( <./tolocal1/*> ) {
    print "Copying $file to $locDir\n";
    copy( $file, $locDir );
}
csync( $localDir, $remoteDir );
print "\nAssert local and remote dirs.\n";
assertLocalAndRemoteDir( $d, $locDir, $remoteDir . "fromLocal1" );

# move a local file
print "\nMove a file locally.\n";
move( "$locDir/kramer.jpg", "$locDir/oldtimer.jpg" );
csync( $localDir, $remoteDir );
assertLocalAndRemoteDir( $d, $locDir, $remoteDir . "fromLocal1" );

# move a local directory.
print "\nMove a local directory.\n";
move( "$localDir/remoteToLocal1/rtl1", "$localDir/remoteToLocal1/rtlX");
csync( $localDir, $remoteDir );
assertLocalAndRemoteDir( $d, $locDir, $remoteDir . "fromLocal1" );

# remove a local dir
print "\nRemove a local directory.\n";
localCleanup( "$localDir/remoteToLocal1/rtlX" );
csync( $localDir, $remoteDir );
assertLocalAndRemoteDir( $d, $locDir, $remoteDir . "fromLocal1" );


print "\n###########################################\n";
print "            all cool - tests succeeded in $remoteDir.\n";
print "###########################################\n";

print "\nInterrupt before cleanup in 4 seconds...\n";
sleep(4);

remoteCleanup( $d, $remoteDir );
localCleanup( $localDir );


# end.<|MERGE_RESOLUTION|>--- conflicted
+++ resolved
@@ -109,11 +109,7 @@
     $url = "owncloud://$user:$passwd@". $url . $remote;
     print "CSync URL: $url\n";
 
-<<<<<<< HEAD
-    my $cmd = "LD_LIBRARY_PATH=$ld_libpath $csync $local $url";
-=======
     my $cmd = "LD_LIBRARY_PATH=$ld_libpath $csync --debug-level=11 $local $url";
->>>>>>> 867595e1
     print "Starting: $cmd\n";
 
     system( $cmd ) == 0 or die("CSync died!\n");
@@ -160,23 +156,13 @@
 		my $remoteModTime = $res->get_property( "lastmodifiedepoch" ) ;
 		my @info = stat( "$local/$filename" );
 		my $localModTime = $info[9];
-<<<<<<< HEAD
 		assert( abs($remoteModTime - $localModTime) < 5, "Modfied-Times differ: remote: $remoteModTime <-> local: $localModTime" );
-=======
-		assert( abs($remoteModTime - $localModTime) < 5, "Modfied-Times differ for $filename: remote: $remoteModTime <-> local: $localModTime" );
->>>>>>> 867595e1
-
 		# check for the same file size
 		my $localSize = $info[7];
 		my $remoteSize = $res->get_property( "getcontentlength" );
-<<<<<<< HEAD
 		if( $remoteSize ) { # directories do not have a contentlength
 		  print "Local versus Remote size: $localSize <-> $remoteSize\n";
 		  assert( $localSize == $remoteSize );
-=======
-		if( $remoteSize ) { # Directories have no contentlength
-		  assert( $localSize == $remoteSize, "Local size <$localSize> different from remote size <$remoteSize>" );
->>>>>>> 867595e1
 		}
 
 		# remember the files seen on the server.
@@ -185,25 +171,15 @@
 	}
 	# Now loop over the local directory content and check if all files in the dir
 	# were seen on the server.
-<<<<<<< HEAD
-=======
 
         print "\n* Cross checking with local dir: \n";
->>>>>>> 867595e1
-
-        print "\n* Cross checking with local dir: \n";
-	print Dumper( %seen );
+	# print Dumper( %seen );
 	opendir(my $dh, $local ) || die;
 	while( readdir $dh ) {
 	    next if( /^\.+$/ );
 	    assert( -e "$local/$_" );
-<<<<<<< HEAD
-	    my $f = $seen{$_} || $seen{$_ . "/"};
-	    assert( $f == 1, "Filename only local, but not remote: <$_>\n" );
-=======
 	    my $isHere = (exists $seen{$_} || exists $seen{$_ . "/"});
 	    assert( $isHere, "Filename only local, but not remote: $_\n" );
->>>>>>> 867595e1
 	}
     closedir $dh;
 
