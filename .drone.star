#
# We are building GCC with make and Clang with ninja, the combinations are more
# or less arbitrarily chosen. We just want to check that both compilers and both
# CMake generators work. It's unlikely that a specific generator only breaks
# with a specific compiler.
#

def main(ctx):
    build_trigger = {
        "ref": [
            "refs/heads/master",
            "refs/tags/**",
            "refs/pull/**",
        ],
    }
    notification_trigger = {
        "ref": [
            "refs/heads/master",
            "refs/tags/v*",
        ],
    }
    pipelines = [
        # check the format of gui test code
        gui_tests_format(),
        # Check starlark
        check_starlark(
            ctx,
            build_trigger,
        ),
        # Build changelog
        changelog(
            ctx,
            trigger = build_trigger,
            depends_on = [],
        ),
        # Build client
        build_and_test_client(
            ctx,
            "gcc",
            "g++",
            "Release",
            "Unix Makefiles",
            trigger = build_trigger,
        ),
        build_and_test_client(
            ctx,
            "clang",
            "clang++",
            "Debug",
            "Ninja",
            trigger = build_trigger,
        ),
        gui_tests(ctx, trigger = build_trigger),
        notification(
            name = "build",
            trigger = build_trigger,
            depends_on = [
                "check-starlark",
                "changelog",
                "gcc-release-make",
                "clang-debug-ninja",
            ],
        ),
    ]

    return pipelines

def whenOnline(dict):
    if not "when" in dict:
        dict["when"] = {}

    if not "instance" in dict:
        dict["when"]["instance"] = []

    dict["when"]["instance"].append("drone.owncloud.com")

    return dict

def whenPush(dict):
    if not "when" in dict:
        dict["when"] = {}

    if not "event" in dict:
        dict["when"]["event"] = []

    dict["when"]["event"].append("push")

    return dict

def from_secret(name):
    return {
        "from_secret": name,
    }

def check_starlark(ctx, trigger = {}, depends_on = []):
    return {
        "kind": "pipeline",
        "type": "docker",
        "name": "check-starlark",
        "steps": [
            {
                "name": "format-check-starlark",
                "image": "owncloudci/bazel-buildifier",
                "pull": "always",
                "commands": [
                    "buildifier --mode=check .drone.star",
                ],
            },
            {
                "name": "show-diff",
                "image": "owncloudci/bazel-buildifier",
                "pull": "always",
                "commands": [
                    "buildifier --mode=fix .drone.star",
                    "git diff",
                ],
                "when": {
                    "status": [
                        "failure",
                    ],
                },
            },
        ],
        "depends_on": depends_on,
        "trigger": trigger,
    }

def build_and_test_client(ctx, c_compiler, cxx_compiler, build_type, generator, trigger = {}, depends_on = []):
    build_command = "ninja" if generator == "Ninja" else "make"
    pipeline_name = c_compiler + "-" + build_type.lower() + "-" + build_command
    build_dir = "build-" + pipeline_name

    return {
        "kind": "pipeline",
        "name": pipeline_name,
        "platform": {
            "os": "linux",
            "arch": "amd64",
        },
        "steps": [
                     {
                         "name": "submodules",
                         "image": "docker:git",
                         "commands": [
                             "git submodule update --init --recursive",
                         ],
                     },
                 ] +
                 build_client(ctx, c_compiler, cxx_compiler, build_type, generator, build_command, build_dir) +
                 [
                     {
                         "name": "ctest",
                         "image": "owncloudci/client",
                         "pull": "always",
                         "environment": {
                             "LC_ALL": "C.UTF-8",
                         },
                         "commands": [
                             'cd "' + build_dir + '"',
                             "useradd -m -s /bin/bash tester",
                             "chown -R tester:tester .",
                             "su-exec tester ctest --output-on-failure -LE nodrone",
                         ],
                     },
                 ],
        "trigger": trigger,
        "depends_on": depends_on,
    }

def gui_tests(ctx, trigger = {}, depends_on = []):
    pipeline_name = "GUI-tests"
    build_dir = "build-" + pipeline_name

    return {
        "kind": "pipeline",
        "name": pipeline_name,
        "platform": {
            "os": "linux",
            "arch": "amd64",
        },
        "steps": [
                     {
                         "name": "submodules",
                         "image": "docker:git",
                         "commands": [
                             "git submodule update --init --recursive",
                         ],
                     },
                 ] +
                 installCore("daily-master-qa") +
                 setupServerAndApp(2) +
                 fixPermissions() +
                 owncloudLog() +
                 build_client(ctx, "gcc", "g++", "Release", "Unix Makefiles", "make", build_dir) +
                 [
                     {
                         "name": "GUItests",
                         "image": "owncloudci/squish:latest",
                         "pull": "always",
                         "environment": {
                             "LICENSEKEY": from_secret("squish_license_server"),
                             "CLIENT_REPO": "/drone/src/",
                             "MIDDLEWARE_URL": "http://testmiddleware:3000/",
                             "BACKEND_HOST": "http://owncloud/",
                             "SERVER_INI": "/drone/src/test/gui/drone/server.ini",
                             "SQUISH_PARAMETERS": "--retry 1",
                         },
                     },
                 ],
        "services": testMiddleware() +
                    owncloudService() +
                    databaseService(),
        "trigger": trigger,
        "depends_on": depends_on,
    }

def build_client(ctx, c_compiler, cxx_compiler, build_type, generator, build_command, build_dir):
    return [
        {
            "name": "cmake",
            "image": "owncloudci/client",
            "pull": "always",
            "environment": {
                "LC_ALL": "C.UTF-8",
            },
            "commands": [
                'mkdir -p "' + build_dir + '"',
                'cd "' + build_dir + '"',
                'cmake -G"' + generator + '" -DCMAKE_C_COMPILER="' + c_compiler + '" -DCMAKE_CXX_COMPILER="' + cxx_compiler + '" -DCMAKE_BUILD_TYPE="' + build_type + '" -DBUILD_TESTING=1 ..',
            ],
        },
        {
            "name": build_command,
            "image": "owncloudci/client",
            "pull": "always",
            "environment": {
                "LC_ALL": "C.UTF-8",
            },
            "commands": [
                'cd "' + build_dir + '"',
                build_command + " -j4",
            ],
        },
    ]

def gui_tests_format():
    return {
        "kind": "pipeline",
        "type": "docker",
        "name": "guitestformat",
        "steps": [
            {
                "name": "black",
                "image": "cytopia/black",
                "pull": "always",
                "commands": [
                    "cd /drone/src/test/gui",
                    "black --check --diff .",
                ],
            },
        ],
    }

def changelog(ctx, trigger = {}, depends_on = []):
    repo_slug = ctx.build.source_repo if ctx.build.source_repo else ctx.repo.slug
    result = {
        "kind": "pipeline",
        "type": "docker",
        "name": "changelog",
        "clone": {
            "disable": True,
        },
        "steps": [
            {
                "name": "clone",
                "image": "plugins/git-action:1",
                "pull": "always",
                "settings": {
                    "actions": [
                        "clone",
                    ],
                    "remote": "https://github.com/%s" % (repo_slug),
                    "branch": ctx.build.source if ctx.build.event == "pull_request" else "master",
                    "path": "/drone/src",
                    "netrc_machine": "github.com",
                    "netrc_username": from_secret("github_username"),
                    "netrc_password": from_secret("github_token"),
                },
            },
            {
                "name": "generate",
                "image": "toolhippie/calens:latest",
                "pull": "always",
                "commands": [
                    "calens >| CHANGELOG.md",
                ],
            },
            {
                "name": "diff",
                "image": "owncloud/alpine:latest",
                "pull": "always",
                "commands": [
                    "git diff",
                ],
            },
            {
                "name": "output",
                "image": "toolhippie/calens:latest",
                "pull": "always",
                "commands": [
                    "cat CHANGELOG.md",
                ],
            },
            {
                "name": "publish",
                "image": "plugins/git-action:1",
                "pull": "always",
                "settings": {
                    "actions": [
                        "commit",
                        "push",
                    ],
                    "message": "Automated changelog update [skip ci]",
                    "branch": "master",
                    "author_email": "devops@owncloud.com",
                    "author_name": "ownClouders",
                    "netrc_machine": "github.com",
                    "netrc_username": from_secret("github_username"),
                    "netrc_password": from_secret("github_token"),
                },
                "when": {
                    "ref": {
                        "exclude": [
                            "refs/pull/**",
                            "refs/tags/**",
                        ],
                    },
                },
            },
        ],
        "trigger": trigger,
        "depends_on": depends_on,
    }

    return result

def make(target, path, image = "owncloudci/transifex:latest"):
    return {
        "name": target,
        "image": image,
        "pull": "always",
        "environment": {
            "TX_TOKEN": from_secret("tx_token"),
        },
        "commands": [
            'cd "' + path + '"',
            "make " + target,
        ],
    }

<<<<<<< HEAD
def update_translations(ctx, name, path, read_image = "owncloudci/transifex:latest", write_image = "owncloudci/transifex:latest", trigger = {}, depends_on = []):
    return {
        "kind": "pipeline",
        "name": "translations-" + name,
        "platform": {
            "os": "linux",
            "arch": "amd64",
        },
        "steps": [
            make("l10n-read", path, read_image),
            make("l10n-push", path),
            make("l10n-pull", path),
            make("l10n-write", path, write_image),
            make("l10n-clean", path),
            # keep time window for commit races as small as possible
            {
                "name": "update-repo-before-commit",
                "image": "docker:git",
                "commands": [
                    "git stash",
                    "git pull --ff-only origin +refs/heads/$${DRONE_BRANCH}",
                    '[ "$(git stash list)" = "" ] || git stash pop',
                ],
            },
            whenOnline({
                "name": "commit",
                "image": "appleboy/drone-git-push",
                "pull": "always",
                "settings": {
                    "ssh_key": from_secret("git_push_ssh_key"),
                    "author_name": "ownClouders",
                    "author_email": "devops@owncloud.com",
                    "remote_name": "origin",
                    "branch": "${DRONE_BRANCH}",
                    "empty_commit": False,
                    "commit": True,
                    "commit_message": "[tx] updated " + name + " translations from transifex",
                    "no_verify": True,
                },
            }),
        ],
        "trigger": trigger,
        "depends_on": depends_on,
    }

=======
>>>>>>> 6d3180ad
def notification(name, depends_on = [], trigger = {}):
    trigger = dict(trigger)
    if not "status" in trigger:
        trigger["status"] = []

    trigger["status"].append("success")
    trigger["status"].append("failure")

    return {
        "kind": "pipeline",
        "name": "notifications-" + name,
        "platform": {
            "os": "linux",
            "arch": "amd64",
        },
        "clone": {
            "disable": True,
        },
        "steps": [
            {
                "name": "notification",
                "image": "plugins/slack",
                "pull": "always",
                "settings": {
                    "webhook": from_secret("slack_webhook"),
                    "channel": "desktop-ci",
                },
            },
        ],
        "trigger": trigger,
        "depends_on": depends_on,
    }

def databaseService():
    service = {
        "name": "mysql",
        "image": "mysql:8.0",
        "pull": "always",
        "environment": {
            "MYSQL_USER": "owncloud",
            "MYSQL_PASSWORD": "owncloud",
            "MYSQL_DATABASE": "owncloud",
            "MYSQL_ROOT_PASSWORD": "owncloud",
        },
        "command": ["--default-authentication-plugin=mysql_native_password"],
    }
    return [service]

def installCore(version):
    stepDefinition = {
        "name": "install-core",
        "image": "owncloudci/core",
        "pull": "always",
        "settings": {
            "version": version,
            "core_path": "/drone/src/server",
            "db_type": "mysql",
            "db_name": "owncloud",
            "db_host": "mysql",
            "db_username": "owncloud",
            "db_password": "owncloud",
        },
    }
    return [stepDefinition]

def setupServerAndApp(logLevel):
    return [{
        "name": "setup-owncloud-server",
        "image": "owncloudci/php:7.4",
        "pull": "always",
        "commands": [
            "cd /drone/src/server/",
            "php occ a:e testing",
            "php occ config:system:set trusted_domains 1 --value=owncloud",
            "php occ log:manage --level %s" % logLevel,
            "php occ config:list",
            "php occ config:system:set skeletondirectory --value=/var/www/owncloud/server/apps/testing/data/webUISkeleton",
            "php occ config:system:set sharing.federation.allowHttpFallback --value=true --type=bool",
        ],
    }]

def owncloudService():
    return [{
        "name": "owncloud",
        "image": "owncloudci/php:7.4",
        "pull": "always",
        "environment": {
            "APACHE_WEBROOT": "/drone/src/server/",
        },
        "command": [
            "/usr/local/bin/apachectl",
            "-e",
            "debug",
            "-D",
            "FOREGROUND",
        ],
    }]

def testMiddleware():
    return [{
        "name": "testmiddleware",
        "image": "owncloudci/nodejs:14",
        "pull": "always",
        "environment": {
            "MIDDLEWARE_HOST": "testmiddleware",
            "BACKEND_HOST": "http://owncloud",
        },
        "commands": [
            "git clone https://github.com/owncloud/owncloud-test-middleware.git /drone/src/middleware",
            "cd /drone/src/middleware",
            "yarn install",
            "yarn start",
        ],
    }]

def owncloudLog():
    return [{
        "name": "owncloud-log",
        "image": "owncloud/ubuntu:16.04",
        "pull": "always",
        "detach": True,
        "commands": [
            "tail -f /drone/src/server/data/owncloud.log",
        ],
    }]

def fixPermissions():
    return [{
        "name": "fix-permissions",
        "image": "owncloudci/php:7.4",
        "pull": "always",
        "commands": [
            "cd /drone/src/server",
            "chown www-data * -R",
        ],
    }]<|MERGE_RESOLUTION|>--- conflicted
+++ resolved
@@ -358,54 +358,6 @@
         ],
     }
 
-<<<<<<< HEAD
-def update_translations(ctx, name, path, read_image = "owncloudci/transifex:latest", write_image = "owncloudci/transifex:latest", trigger = {}, depends_on = []):
-    return {
-        "kind": "pipeline",
-        "name": "translations-" + name,
-        "platform": {
-            "os": "linux",
-            "arch": "amd64",
-        },
-        "steps": [
-            make("l10n-read", path, read_image),
-            make("l10n-push", path),
-            make("l10n-pull", path),
-            make("l10n-write", path, write_image),
-            make("l10n-clean", path),
-            # keep time window for commit races as small as possible
-            {
-                "name": "update-repo-before-commit",
-                "image": "docker:git",
-                "commands": [
-                    "git stash",
-                    "git pull --ff-only origin +refs/heads/$${DRONE_BRANCH}",
-                    '[ "$(git stash list)" = "" ] || git stash pop',
-                ],
-            },
-            whenOnline({
-                "name": "commit",
-                "image": "appleboy/drone-git-push",
-                "pull": "always",
-                "settings": {
-                    "ssh_key": from_secret("git_push_ssh_key"),
-                    "author_name": "ownClouders",
-                    "author_email": "devops@owncloud.com",
-                    "remote_name": "origin",
-                    "branch": "${DRONE_BRANCH}",
-                    "empty_commit": False,
-                    "commit": True,
-                    "commit_message": "[tx] updated " + name + " translations from transifex",
-                    "no_verify": True,
-                },
-            }),
-        ],
-        "trigger": trigger,
-        "depends_on": depends_on,
-    }
-
-=======
->>>>>>> 6d3180ad
 def notification(name, depends_on = [], trigger = {}):
     trigger = dict(trigger)
     if not "status" in trigger:
