--- conflicted
+++ resolved
@@ -196,10 +196,7 @@
                  build_config["generator"],
                  build_config["build_command"],
                  OC_CI_CLIENT_FEDORA,
-<<<<<<< HEAD
-=======
                  False,
->>>>>>> f9ca336a
              ) + \
              gui_tests(squish_parameters, server_type) + \
              uploadGuiTestLogs(server_type) + \
@@ -229,10 +226,6 @@
         ],
     }]
 
-<<<<<<< HEAD
-def build_client(c_compiler, cxx_compiler, build_type, generator, build_command, image = OC_CI_CLIENT):
-    cmake_options = '-G"%s" -DCMAKE_C_COMPILER="%s" -DCMAKE_CXX_COMPILER="%s" -DCMAKE_BUILD_TYPE="%s" -DBUILD_TESTING=1 -DWITH_LIBCLOUDPROVIDERS=ON' % (generator, c_compiler, cxx_compiler, build_type)
-=======
 def build_client(c_compiler, cxx_compiler, build_type, generator, build_command, image = OC_CI_CLIENT, ctest = True):
     cmake_options = '-G"%s" -DCMAKE_C_COMPILER="%s" -DCMAKE_CXX_COMPILER="%s" -DCMAKE_BUILD_TYPE="%s" -DWITH_LIBCLOUDPROVIDERS=ON' % (generator, c_compiler, cxx_compiler, build_type)
 
@@ -240,7 +233,6 @@
         cmake_options += " -DBUILD_TESTING=ON"
     else:
         cmake_options += " -DBUILD_TESTING=OFF"
->>>>>>> f9ca336a
 
     return [
         {
@@ -299,10 +291,7 @@
             "SQUISH_PARAMETERS": squish_parameters,
             "STACKTRACE_FILE": "%s/stacktrace.log" % dir["guiTestReport"],
             "PLAYWRIGHT_BROWSERS_PATH": "%s/.playwright" % dir["base"],
-<<<<<<< HEAD
-=======
             "OWNCLOUD_CORE_DUMP": 1,
->>>>>>> f9ca336a
         },
     }]
 
