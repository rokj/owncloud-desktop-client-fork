--- conflicted
+++ resolved
@@ -18,65 +18,6 @@
  * along with this program = NULL, if not, write to the Free Software Foundation,
  * Inc., 51 Franklin Street, Fifth Floor, Boston, MA  02110-1301, USA.
  */
-<<<<<<< HEAD
-=======
-#include <errno.h>
-#include <stdio.h>
-#include <time.h>
-#include <limits.h>
-#include <stdlib.h>
-
-#include <sys/types.h>
-#include <sys/stat.h>
-#include <fcntl.h>
-
-#include "config.h"
-#ifdef NEON_WITH_LFS /* Switch on LFS in libneon. Never remove the NE_LFS! */
-#define NE_LFS
-#endif
-
-#include <neon/ne_basic.h>
-#include <neon/ne_socket.h>
-#include <neon/ne_session.h>
-#include <neon/ne_request.h>
-#include <neon/ne_props.h>
-#include <neon/ne_auth.h>
-#include <neon/ne_dates.h>
-#include <neon/ne_compress.h>
-#include <neon/ne_redirect.h>
-
-#include "c_lib.h"
-#include "csync.h"
-#include "csync_misc.h"
-#include "csync_macros.h"
-#include "c_private.h"
-#include "httpbf.h"
-
-#include "vio/csync_vio_module.h"
-#include "vio/csync_vio_file_stat.h"
-#include "vio/csync_vio.h"
-
-#include "csync_log.h"
-
-#define DEBUG_WEBDAV(...) csync_log( dav_session.csync_ctx, 9, "oc_module", __VA_ARGS__);
-
-enum resource_type {
-    resr_normal = 0,
-    resr_collection,
-    resr_reference,
-    resr_error
-};
-
-#define DAV_STRTOL strtoll
-
-/* Struct to store data for each resource found during an opendir operation.
- * It represents a single file entry.
- */
-
-typedef struct resource {
-    char *uri;           /* The complete uri */
-    char *name;          /* The filename only */
->>>>>>> 52d9a9fb
 
 #include "csync_owncloud.h"
 
@@ -108,55 +49,6 @@
     SAFE_FREE(ctx);
 }
 
-
-<<<<<<< HEAD
-=======
-/*
- * context to store info about a temp file for GET and PUT requests
- * which store the data in a local file to save memory and secure the
- * transmission.
- */
-struct transfer_context {
-    ne_request *req;            /* the neon request */
-    int         fd;             /* file descriptor of the file to read or write from */
-    const char  *method;        /* the HTTP method, either PUT or GET  */
-    ne_decompress *decompress;  /* the decompress context */
-    char        *url;
-};
-
-/* Struct with the WebDAV session */
-struct dav_session_s {
-    ne_session *ctx;
-    char *user;
-    char *pwd;
-
-    char *proxy_type;
-    char *proxy_host;
-    int   proxy_port;
-    char *proxy_user;
-    char *proxy_pwd;
-
-    char *session_key;
-
-    char *error_string;
-
-    int read_timeout;
-
-    CSYNC *csync_ctx;
-    void *userdata;
-
-    csync_hbf_info_t *chunk_info;
-};
-
-/* The list of properties that is fetched in PropFind on a collection */
-static const ne_propname ls_props[] = {
-    { "DAV:", "getlastmodified" },
-    { "DAV:", "getcontentlength" },
-    { "DAV:", "resourcetype" },
-    { "DAV:", "getetag"},
-    { NULL, NULL }
-};
->>>>>>> 52d9a9fb
 
 /*
  * local variables.
@@ -843,70 +735,6 @@
     return fetchCtx;
 }
 
-<<<<<<< HEAD
-=======
-/*
- * helper: convert a resource struct to file_stat struct.
- */
-static csync_vio_file_stat_t *resourceToFileStat( struct resource *res )
-{
-    csync_vio_file_stat_t *lfs = NULL;
-
-    if( ! res ) {
-        return NULL;
-    }
-
-    lfs = c_malloc(sizeof(csync_vio_file_stat_t));
-    if (lfs == NULL) {
-        errno = ENOMEM;
-        return NULL;
-    }
-
-    lfs->name = c_strdup( res->name );
-
-    lfs->fields = CSYNC_VIO_FILE_STAT_FIELDS_NONE;
-    if( res->type == resr_normal ) {
-        lfs->fields |= CSYNC_VIO_FILE_STAT_FIELDS_TYPE;
-        lfs->type = CSYNC_VIO_FILE_TYPE_REGULAR;
-    } else if( res->type == resr_collection ) {
-        lfs->fields |= CSYNC_VIO_FILE_STAT_FIELDS_TYPE;
-        lfs->type = CSYNC_VIO_FILE_TYPE_DIRECTORY;
-    } else {
-        DEBUG_WEBDAV("ERROR: Unknown resource type %d", res->type);
-    }
-
-    lfs->mtime = res->modtime;
-    lfs->fields |= CSYNC_VIO_FILE_STAT_FIELDS_MTIME;
-    lfs->size  = res->size;
-    lfs->fields |= CSYNC_VIO_FILE_STAT_FIELDS_SIZE;
-    if( res->md5 ) {
-        lfs->md5   = c_strdup(res->md5);
-    }
-    lfs->fields |= CSYNC_VIO_FILE_STAT_FIELDS_MD5;
-    return lfs;
-}
-
-/* WebDAV does not deliver permissions. Set a default here. */
-static int _stat_perms( int type ) {
-    int ret = 0;
-
-    if( type == CSYNC_VIO_FILE_TYPE_DIRECTORY ) {
-        /* DEBUG_WEBDAV("Setting mode in stat (dir)"); */
-        /* directory permissions */
-        ret = S_IFDIR | S_IRUSR | S_IWUSR | S_IXUSR /* directory, rwx for user */
-                | S_IRGRP | S_IXGRP                       /* rx for group */
-                | S_IROTH | S_IXOTH;                      /* rx for others */
-    } else {
-        /* regualar file permissions */
-        /* DEBUG_WEBDAV("Setting mode in stat (file)"); */
-        ret = S_IFREG | S_IRUSR | S_IWUSR /* regular file, user read & write */
-                | S_IRGRP                         /* group read perm */
-                | S_IROTH;                        /* others read perm */
-    }
-    return ret;
-}
->>>>>>> 52d9a9fb
-
 static void fill_stat_cache( csync_vio_file_stat_t *lfs ) {
 
     if( _stat_cache.name ) SAFE_FREE(_stat_cache.name);
